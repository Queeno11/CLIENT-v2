import re
import os
import time

try:
    import cupy as cp
    from cupyx.scipy.interpolate import RegularGridInterpolator
except:
    pass
import numpy as np
import xarray as xr
import pandas as pd
import rasterio
from tqdm import tqdm
from rasterio.windows import Window
from decorator import decorator
from line_profiler import LineProfiler


@decorator
def profile_each_line(func, *args, **kwargs):
    profiler = LineProfiler()
    profiled_func = profiler(func)
    try:
        profiled_func(*args, **kwargs)
    finally:
        profiler.print_stats()


def compute_zonal_statistics(datavar, adm_id, year_gpw):
    """Compute zonal statistics using CuPy.

    Parameters:
    -----------
    datavar: xarray.DataArray
        Data to be aggregated.
    adm_id: xarray.DataArray
        Administrative data to group the data.
    year_gpw: xarray.DataArray
        Population data to weight the aggregation.

    Returns:
    --------
    pandas.DataFrame: Zonal statistics aggregated by administrative unit.
    """
    groups = cp.asarray(adm_id.values.flatten())
    population_values = cp.asarray(year_gpw.flatten(), dtype=np.float32)
    area_values = cp.asarray(datavar.flatten())

    assert (
        groups.shape == area_values.shape == population_values.shape
    ), f"There's something wrong with the shapes of the data, they all must match: {groups.shape}, {area_values.shape}, {population_values.shape}"

    # Filter out nan values
    mask = (groups != 99999) & ~cp.isnan(area_values)
    groups = groups[mask]
    area_values = area_values[mask]
    population_values = population_values[mask]

    # If population is missing, set it to 0
    population_values = cp.nan_to_num(population_values)

    # Calculate the weighted sum of affected area and population
    n_total_area = groupby_sum_cupy(groups, values=None)
    n_affected_area = groupby_sum_cupy(groups, values=area_values)
    n_total_pop = groupby_sum_cupy(groups, values=population_values)
    n_affected_pop = groupby_sum_cupy(groups, values=population_values * area_values)

    cols = {
        "cells_affected": n_affected_area,
        "total_cells": n_total_area,
        "population_affected_n": n_affected_pop,
        "total_population": n_total_pop,
    }
    df = pd.DataFrame()
    for colname, coldata in cols.items():
        df = df.join(
            pd.DataFrame.from_dict(coldata, orient="index", columns=[colname]),
            how="outer",
        )

    return df


def groupby_sum_cupy(groups, values=None):
    """Calculate the weighted sum of values based on the groups.

    Parameters:
    -----------
    groups: cp.array of shape (n, 1)
        List of group indices.
    values: cp.array of shape (n, 1) (optional)
        List of values to sum. If None, the count for each group is calculated.

    Returns:
    --------
    dict: Dictionary with the group indices as keys and the sum as values.
    """

    n_total_area = cp.bincount(groups, weights=values)
    n_total_area = cp.nan_to_num(n_total_area)
    unique_values = cp.arange(len(n_total_area))[n_total_area > 0]
    result = dict(
        zip(cp.asnumpy(unique_values), cp.asnumpy(n_total_area[unique_values]))
    )

    return result


# @profile_each_line
def get_interpolate_xy(era5_da, adm_id_da):

    # Define the grid
    lat = cp.asarray(era5_da.y.values)
    lon = cp.asarray(era5_da.x.values)
    era5_original_grid = (lat, lon)

    # New grid based on adm_id_da
    new_lat = cp.asarray(adm_id_da.y)
    new_lon = cp.asarray(adm_id_da.x)
    era5_new_grid = np.meshgrid(new_lat, new_lon, indexing="ij")

    return era5_original_grid, era5_new_grid


def intepolate_era5_data(era5_da, adm_id_da, verbose=False):
    """Interpolate ERA5 data to the adm_id_da grid using cupy and cupyx

    Parameters:
    -----------
    era5_da: xarray.DataArray
        ERA5 data to be interpolated.
    adm_id_da: xarray.DataArray
        DataArray with the grid to interpolate the ERA5 data.
    verbose: bool
        If True, print the time it takes to interpolate the data.

    Returns:
    --------
    era5_interp: cupy.array
        Interpolated ERA5 data to the adm_id_da grid.
    """
    if verbose:
        print("Interpolating...")
        t0 = time.time()
    ## Interpolate droughts like adm_id_da
    # Define the grid
    lat = cp.asarray(era5_da.y.values, dtype="float32")
    lon = cp.asarray(era5_da.x.values, dtype="float32")
    spi = cp.asarray(era5_da.values, dtype="bool")
    interpolate = RegularGridInterpolator(
        (lat, lon), spi, method="nearest", bounds_error=False
    )

    # Interpolate
    new_lat = cp.asarray(adm_id_da.y)
    new_lon = cp.asarray(adm_id_da.x)
    new_lat, new_lon = np.meshgrid(new_lat, new_lon, indexing="ij")
    era5_interp = interpolate((new_lat, new_lon))

    if verbose:
        t1 = time.time()
        print(f"Time Interp (cupyx.scipy): {t1 - t0}")

    return era5_interp.astype("bool")
<<<<<<< HEAD
<<<<<<< Updated upstream
=======
=======
>>>>>>> 2eac8187


def get_bounds_from_chunk_number(chunk_number, total_chunks=8, canvas=None):
    """Get the bounding box coordinates for a given chunk number.

    Data is divided into total_chunks chunks, each covering an 1/total_chunks of the globe.

    Parameters:
    -----------
    chunk_number: int
        Chunk number < total_chunks.
    total_chunks: int
        Total number of chunks to divide the globe into.
    canvas: tuple (optional)
        Bounding box coordinates (left, bottom, right, top) to divide the globe into chunks.

    Returns:
    --------
    tuple: Bounding box coordinates (left, bottom, right, top).
    """

    if chunk_number > total_chunks - 1:
        raise ValueError("Chunk number must be less than total_chunks.")

    # Define the bounding box coordinates for each chunk
    if canvas is None:
        x_min, y_min, x_max, y_max = -180, -90, 180, 90
    else:
        x_min, y_min, x_max, y_max = canvas
    # Calculate the bounding box coordinates for the given chunk number
    side_chunks = np.sqrt(total_chunks)
    if not side_chunks.is_integer():
        raise ValueError("Total chunks must be a square number.")
    side_chunks = int(side_chunks)

    chunk_position = np.unravel_index(chunk_number, (side_chunks, side_chunks))

    x_step = (x_max - x_min) / side_chunks
    y_step = (y_max - y_min) / side_chunks

    left = x_min + chunk_position[0] * x_step
    right = left + x_step
    bottom = y_min + chunk_position[1] * y_step
    top = bottom + y_step

    return (left, bottom, right, top)


def get_filter_from_chunk_number(chunk_number, total_chunks=8, canvas=None):
    """Get the filter for a given chunk number.

    Data is divided into total_chunks chunks, each covering an 1/total_chunks of the globe.

    Example:
    filter = get_filter_from_chunk_number(1, total_chunks=8)
    filtered_ds = ds.sel(filter)

    Parameters:
    -----------
    chunk_number: int
        Chunk number < total_chunks.
    total_chunks: int
        Total number of chunks to divide the globe into.

    Returns:
    --------
    filter: dictionary to filter the xarray.Dataset.
    chunk_bounds: tuple of the bounding box coordinates (left, bottom, right, top).

    """

    chunk_bounds = get_bounds_from_chunk_number(
        chunk_number, total_chunks=total_chunks, canvas=canvas
    )
    filter = dict(
        x=slice(chunk_bounds[0], chunk_bounds[2]),
        y=slice(chunk_bounds[3], chunk_bounds[1]),
    )
    return filter, chunk_bounds


def find_gpw_closes_year(year):
    """Find the closest year in the GPW dataset to the given year.

    GPW data comes from 2000, 2005, 2010, 2015 and 2020.

    Parameters:
    -----------
    year: int
        Year to find the closest GPW data.

    Returns:
    --------
    int: Closest year in the GPW dataset.
    """

    years = [2000, 2005, 2010, 2015, 2020]
    return min(years, key=lambda x: abs(x - year))


def load_gpw_data(year, bounds=None):
    """Load the GPW data for given year as a CuPy array.

    If bounds are provided, the data is clipped to the bounding box.

    Parameters:
    -----------
    year: int
        Year of the GPW data to load.
    bounds: tuple
        Bounding box coordinates (left, bottom, right, top) to load the data.
    """
    if year not in [2000, 2005, 2010, 2015, 2020]:
        raise ValueError("Year must be one of 2000, 2005, 2010, 2015 or 2020.")

    with rasterio.open(
        rf"/mnt/d/datasets/Gridded Population of the World/gpw_v4_population_count_rev11_{year}_30_sec.tif",
    ) as src:
        window = None
        if bounds is not None:
            # Read the data into a NumPy array
            window = rasterio.windows.from_bounds(
                left=bounds[0],
                bottom=bounds[1],
                right=bounds[2],
                top=bounds[3],
                transform=src.transform,
            )
        data = src.read(1, window=window)  # Assuming single band, read the first band
        # Verify we've loaded data
        assert data is not None, "No data loaded from the GPW raster."

        # Convert the NumPy array to a CuPy array
        gpw = cp.asarray(data)

    return gpw


def identify_needed_transformations(shock, adm_data):
    """Identify if the data needs to be cropped or interpolated to match
    administrative/population data.

    If the data has a lower resolution than the administrative data, it
    will be interpolated to match the amd shape. If the data the same resolution
    but the bounds cover the entire globe, it will be cropped to match the adm shape.

    Parameters:

    shock: xarray.DataArray
        Data to be transformed.
    adm_data: xarray.DataArray
        Administrative data to match the shape of the shock data.

    Returns:
    --------
    xarray.DataArray: Transformed shock data.
    bool: True if the data needs to be interpolated.
    bool: True if the data needs to be coarsened.
    """

    # Crop data to x-y limits
    xmin, ymin, xmax, ymax = (
        adm_data.x.min(),
        adm_data.y.min(),
        adm_data.x.max(),
        adm_data.y.max(),
    )
    shock = shock.sel(x=slice(xmin, xmax), y=slice(ymax, ymin))

    # Query the dimensions of the data
    shock_dims = tuple(shock.sizes[d] for d in ["x", "y"])
    full_30arc_sec_shape = (43200, 21600)
    cropped_shape = tuple(adm_data.sizes[d] for d in ["x", "y"])

    print(shock_dims, full_30arc_sec_shape, cropped_shape)
    # If the data is not in the correct shape, crop or interpolate
    has_cropped_shape = all(x == y for x, y in zip(shock_dims, cropped_shape))
    has_bigger_shape = any(x > y for x, y in zip(shock_dims, full_30arc_sec_shape))
    has_smaller_shape = any(x < y for x, y in zip(shock_dims, full_30arc_sec_shape))
    print(has_bigger_shape, has_cropped_shape, has_smaller_shape)
    needs_crop = has_bigger_shape
    needs_interp = (
        (not has_cropped_shape) and (not has_bigger_shape) and has_smaller_shape
    )
    need_coarsen = (
        (not has_cropped_shape) and (not has_bigger_shape) and (not has_smaller_shape)
    )

    if need_coarsen:
        raise NotImplementedError(
            "Coarsening is not implemented yet. Reduce the x, y dimensions of the data to match the Gridded Population of the World 30arc-sec grid before running this script."
        )
    if needs_crop:
        print("Data will be cropped to match the administrative/GPW data...")
        shock = shock.sel(
            x=slice(adm_data.x.min(), adm_data.x.max()),
            y=slice(adm_data.y.max(), adm_data.y.min()),
        )
    if needs_interp:
        print("Data will be interpolated to match the administrative/GPW data...")

    return shock, needs_interp, need_coarsen


def parse_filename(f, shockname):
    """Parse the filename to extract the variable, threshold, year and chunk

    Parameters:
    ----------
    f : str
        Filename to parse

    Returns:
    -------
    dict
        Dictionary with the following keys:
            - variable: str
            - threshold: str
            - year: str
    """

    f = f.split("_")
    if shockname == "drought":
        return {
            "variable": f[1],
            "threshold": f"{f[2]}",
            "year": f[3],
            "chunk": f[4],
        }
    elif shockname == "floods":
        return {
            "variable": f[1],
            "year": f[2],
            "chunk": f[3],
            "threshold": "",
        }


def process_chunk(df):
    """Process the dataframe generated from zonal_statistics

    Parameters:
    ----------
    df : pd.DataFrame
        Dataframe to process

    Returns:
    -------
    df : pd.DataFrame
        Processed dataframe
    """
    df = df.reset_index(names=["ID"])
    df["threshold"] = df["threshold"]
    df["variable"] = df["variable"]
    df["name"] = df["variable"].str.lower() + df["threshold"].astype(str)
    df = df.drop(
        columns=[
            "variable",
            "threshold",
            "chunk",
        ]
    )
    return df


def parse_columns(names: tuple):
    agg = names[0]
    string = names[1]
    letter = agg[0]

    return f"{string}_{letter}"


def process_all_dataframes(gdf, parquet_paths, shockname):
<<<<<<< HEAD
    import dask.dataframe as dd
    
=======

>>>>>>> 2eac8187
    gdf.columns = [col.lower() for col in gdf.columns]

    files = os.listdir(parquet_paths)
    files = [f for f in files if f.endswith(".parquet") and shockname in f]

    dfs = []
    for f in tqdm(files):
<<<<<<< HEAD
        df = dd.read_parquet(os.path.join(parquet_paths, f))
=======
        df = pd.read_parquet(os.path.join(parquet_paths, f))
>>>>>>> 2eac8187
        # Agrego como cols la variable, threshold, year y chunk
        names = parse_filename(f, shockname)
        df[list(names.keys())] = list(names.values())
        # Proceso el chunk
        dfs += [process_chunk(df)]

    # Concatenate all the dataframes and create the shock variables
    df = pd.concat(dfs)
<<<<<<< HEAD

=======
>>>>>>> 2eac8187
    df = df.groupby(["ID", "name", "year"]).sum()
    df["area_affected"] = df["cells_affected"] / df["total_cells"]
    df["population_affected"] = df["population_affected_n"] / df["total_population"]
    df = (
        df.drop(
            columns=[
                "cells_affected",
                "total_cells",
                "population_affected_n",
                "total_population",
            ]
        )
        .reset_index()
        .fillna(0)
        .replace([np.inf, -np.inf], 0)
    )

    # Pivot data: every shock has to be a column
    pivot = df.pivot(
        index=["ID", "year"],
        columns="name",
        values=["population_affected", "area_affected"],
    )

    # Reindex the two-level columns pivot returns
    newcols = []
    for cols in pivot.columns:
        newcols += [parse_columns(cols)]
    pivot.columns = newcols
    pivot = pivot.reset_index()

    # Add the data to the gdf
    out_df = gdf.merge(pivot, left_on="id", right_on="ID", validate="1:m", how="outer")
    out_df.rename(
        columns={
            "adm0_code": "adm0",
            "admlast_code": "adm_lst",
        },
        inplace=True,
    )

    return out_df, newcols


def coordinates_from_0_360_to_180_180(ds):
    ds["x"] = ds.x.where(ds.x < 180, ds.x - 360)
    ds = ds.sortby("x")
<<<<<<< HEAD
    return ds
>>>>>>> Stashed changes
=======
    return ds
>>>>>>> 2eac8187
<|MERGE_RESOLUTION|>--- conflicted
+++ resolved
@@ -163,12 +163,6 @@
         print(f"Time Interp (cupyx.scipy): {t1 - t0}")
 
     return era5_interp.astype("bool")
-<<<<<<< HEAD
-<<<<<<< Updated upstream
-=======
-=======
->>>>>>> 2eac8187
-
 
 def get_bounds_from_chunk_number(chunk_number, total_chunks=8, canvas=None):
     """Get the bounding box coordinates for a given chunk number.
@@ -442,12 +436,8 @@
 
 
 def process_all_dataframes(gdf, parquet_paths, shockname):
-<<<<<<< HEAD
     import dask.dataframe as dd
-    
-=======
-
->>>>>>> 2eac8187
+
     gdf.columns = [col.lower() for col in gdf.columns]
 
     files = os.listdir(parquet_paths)
@@ -455,11 +445,7 @@
 
     dfs = []
     for f in tqdm(files):
-<<<<<<< HEAD
         df = dd.read_parquet(os.path.join(parquet_paths, f))
-=======
-        df = pd.read_parquet(os.path.join(parquet_paths, f))
->>>>>>> 2eac8187
         # Agrego como cols la variable, threshold, year y chunk
         names = parse_filename(f, shockname)
         df[list(names.keys())] = list(names.values())
@@ -468,10 +454,6 @@
 
     # Concatenate all the dataframes and create the shock variables
     df = pd.concat(dfs)
-<<<<<<< HEAD
-
-=======
->>>>>>> 2eac8187
     df = df.groupby(["ID", "name", "year"]).sum()
     df["area_affected"] = df["cells_affected"] / df["total_cells"]
     df["population_affected"] = df["population_affected_n"] / df["total_population"]
@@ -519,9 +501,4 @@
 def coordinates_from_0_360_to_180_180(ds):
     ds["x"] = ds.x.where(ds.x < 180, ds.x - 360)
     ds = ds.sortby("x")
-<<<<<<< HEAD
     return ds
->>>>>>> Stashed changes
-=======
-    return ds
->>>>>>> 2eac8187
